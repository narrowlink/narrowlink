--- conflicted
+++ resolved
@@ -228,20 +228,12 @@
                 e
             })
             .ok();
-<<<<<<< HEAD
-        let mut ipstack_config = ipstack::IpStackConfig::default();
-        ipstack_config.mtu(MTU as u16);
-        ipstack_config.packet_info(cfg!(target_family = "unix"));
-        let ipstack = ipstack::IpStack::new(ipstack_config, device);
-=======
-
         let mut ipstack_config = ipstack::IpStackConfig::default();
         ipstack_config.mtu(MTU as u16);
         ipstack_config.packet_info(cfg!(target_family = "unix"));
         ipstack_config.udp_timeout(Duration::from_secs(5));
         let ip_stack = ipstack::IpStack::new(ipstack_config, device);
 
->>>>>>> 13d24508
         Ok(Self {
             ipstack,
             route,
