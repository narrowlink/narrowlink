--- conflicted
+++ resolved
@@ -70,11 +70,7 @@
 narrowlink-network = { version = "0.2.2-git", default-features = false }
 
 [target.'cfg(any(target_os = "windows", target_os = "macos", target_os = "linux"))'.dependencies]
-<<<<<<< HEAD
-ipstack = { path = "../../ipstack", default-features = false }
-=======
 ipstack = { version = "0.0.2", default-features = false }
->>>>>>> 13d24508
 net-route = { version = "0.2.8", default-features = false }
 
 
