--- conflicted
+++ resolved
@@ -178,12 +178,8 @@
                 let original_version = request.version();
                 if let Some(host) = request
                     .uri()
-<<<<<<< HEAD
-                    .host().or(request.headers().get("Host").and_then(|h| h.to_str().ok()))
-=======
                     .host()
                     .or(request.headers().get("Host").and_then(|h| h.to_str().ok()))
->>>>>>> 6f9deafb
                     .and_then(|h| {
                         request
                             .uri()
@@ -198,23 +194,9 @@
                     parts.scheme = None;
                     if let Ok(uri) = hyper::http::uri::Uri::from_parts(parts) {
                         *request.version_mut() = hyper::Version::HTTP_11;
-                        if let Ok(peer_addr) = peer_addr.ip().to_string().parse() {
+                        if let Ok(peer_addr) = peer_addr.to_string().parse() {
                             request.headers_mut().insert("NL-Connecting-IP", peer_addr);
                         };
-<<<<<<< HEAD
-                        if request.headers().contains_key("Cookie"){
-                            let cookies = request.headers().iter().fold(String::new(), |acc, (k, v)| {
-                                if k == "Cookie" {
-                                    if acc.is_empty() {
-                                        v.to_str().unwrap_or("").to_owned()
-                                    } else {
-                                        format!("{}; {}", acc, v.to_str().unwrap_or(""))
-                                    }
-                                } else {
-                                    acc
-                                }
-                            });
-=======
                         if request.headers().contains_key("Cookie")
                             && original_version == hyper::Version::HTTP_2
                         {
@@ -230,7 +212,6 @@
                                         acc
                                     }
                                 });
->>>>>>> 6f9deafb
                             if let Ok(cookies) = HeaderValue::from_str(&cookies) {
                                 request.headers_mut().insert("Cookie", cookies);
                             }
